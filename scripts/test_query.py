--- conflicted
+++ resolved
@@ -1,74 +1,3 @@
-<<<<<<< HEAD
-from __future__ import annotations
-
-import asyncio
-import logging
-import sys
-from datetime import datetime, timedelta
-
-from python_frank_energie import FrankEnergie
-
-#!/usr/bin/env python3
-# -*- coding: utf-8 -*-
-# Filename: test_query.py
-
-
-_LOGGER = logging.getLogger(__name__)
-
-
-async def execute_query():
-    """
-    Executes a market prices query for electricity and gas.
-    
-    Calculates the current date and the following day to define a one-day query window, then uses a FrankEnergie client to asynchronously fetch market prices. The function prints electricity and gas price details if available. It returns 0 on success, 1 when no market prices or both price lists are missing, and 2 if an exception occurs. In all cases, it ensures the client session is closed.
-    """
-    current_date = datetime.now().date()
-    tomorrow = current_date + timedelta(days=1)
-    start_date = current_date
-    end_date = tomorrow
-
-    try:
-        frank_energie = FrankEnergie()
-        print("Testing public prices query")
-        market_prices = await frank_energie.prices(start_date, end_date)
-
-        if not market_prices:
-            print("No market prices available.", file=sys.stderr)
-            return 1  # Exit code 1 indicates failure
-
-        # Access electricity and gas prices
-        electricity_prices = market_prices.electricity
-        gas_prices = market_prices.gas
-
-        # Handle cases where prices might be empty or missing
-        if not electricity_prices and not gas_prices:
-            print("No prices available", file=sys.stderr)
-            return 1
-
-        # Print electricity prices
-        print("Electricity Prices:")
-        for price in electricity_prices.all:
-            print(f"From: {price.date_from}, Till: {price.date_till}, Market Price: {price.market_price}, Total: {price.total}")
-
-        # Print gas prices
-        print("Gas Prices:")
-        for price in gas_prices.all:
-            print(f"From: {price.date_from}, Till: {price.date_till}, Market Price: {price.market_price}, Total: {price.total}")
-
-        return 0  # Exit code 0 means success
-
-    except Exception as e:
-        print(f"Error: {e}", file=sys.stderr)
-        return 2  # Custom error code for exceptions
-    finally:
-        await frank_energie.close()  # Close the client session when done
-
-
-if __name__ == "__main__":
-    loop = asyncio.get_event_loop()
-    exit_code = loop.run_until_complete(execute_query())
-    sys.exit(exit_code)
-=======
 #!/usr/bin/env python3
 # -*- coding: utf-8 -*-
 # Filename: test_query.py
@@ -170,5 +99,4 @@
 
 
 if __name__ == "__main__":
-    sys.exit(asyncio.run(execute_query()))
->>>>>>> 234e9eec
+    sys.exit(asyncio.run(execute_query()))